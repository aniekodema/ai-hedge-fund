<<<<<<< HEAD
from ..graph.state import AgentState, show_agent_reasoning
from ..tools.api import (
=======
from src.graph.state import AgentState, show_agent_reasoning
from src.tools.api import (
>>>>>>> 9170d1fd
    get_financial_metrics,
    get_market_cap,
    search_line_items,
    get_insider_trades,
    get_company_news,
    get_prices,
)
from langchain_core.prompts import ChatPromptTemplate
from langchain_core.messages import HumanMessage
from pydantic import BaseModel
import json
from typing_extensions import Literal
<<<<<<< HEAD
from ..utils.progress import progress
from ..utils.llm import call_llm
import statistics
=======
from src.utils.progress import progress
from src.utils.llm import call_llm
>>>>>>> 9170d1fd


class PeterLynchSignal(BaseModel):
    """
    Container for the Peter Lynch-style output signal.
    """
    signal: Literal["bullish", "bearish", "neutral"]
    confidence: float
    reasoning: str


def peter_lynch_agent(state: AgentState):
    """
    Analyzes stocks using Peter Lynch's investing principles:
      - Invest in what you know (clear, understandable businesses).
      - Growth at a Reasonable Price (GARP), emphasizing the PEG ratio.
      - Look for consistent revenue & EPS increases and manageable debt.
      - Be alert for potential "ten-baggers" (high-growth opportunities).
      - Avoid overly complex or highly leveraged businesses.
      - Use news sentiment and insider trades for secondary inputs.
      - If fundamentals strongly align with GARP, be more aggressive.

    The result is a bullish/bearish/neutral signal, along with a
    confidence (0–100) and a textual reasoning explanation.
    """

    data = state["data"]
    start_date = data["start_date"]
    end_date = data["end_date"]
    tickers = data["tickers"]

    analysis_data = {}
    lynch_analysis = {}

    for ticker in tickers:
        progress.update_status("peter_lynch_agent", ticker, "Fetching financial metrics")
        metrics = get_financial_metrics(ticker, end_date, period="annual", limit=5)

        progress.update_status("peter_lynch_agent", ticker, "Gathering financial line items")
        # Relevant line items for Peter Lynch's approach
        financial_line_items = search_line_items(
            ticker,
            [
                "revenue",
                "earnings_per_share",
                "net_income",
                "operating_income",
                "gross_margin",
                "operating_margin",
                "free_cash_flow",
                "capital_expenditure",
                "cash_and_equivalents",
                "total_debt",
                "shareholders_equity",
                "outstanding_shares",
            ],
            end_date,
            period="annual",
            limit=5,
        )

        progress.update_status("peter_lynch_agent", ticker, "Getting market cap")
        market_cap = get_market_cap(ticker, end_date)

        progress.update_status("peter_lynch_agent", ticker, "Fetching insider trades")
        insider_trades = get_insider_trades(ticker, end_date, start_date=None, limit=50)

        progress.update_status("peter_lynch_agent", ticker, "Fetching company news")
        company_news = get_company_news(ticker, end_date, start_date=None, limit=50)

        progress.update_status("peter_lynch_agent", ticker, "Fetching recent price data for reference")
        prices = get_prices(ticker, start_date=start_date, end_date=end_date)

        # Perform sub-analyses:
        progress.update_status("peter_lynch_agent", ticker, "Analyzing growth")
        growth_analysis = analyze_lynch_growth(financial_line_items)

        progress.update_status("peter_lynch_agent", ticker, "Analyzing fundamentals")
        fundamentals_analysis = analyze_lynch_fundamentals(financial_line_items)

        progress.update_status("peter_lynch_agent", ticker, "Analyzing valuation (focus on PEG)")
        valuation_analysis = analyze_lynch_valuation(financial_line_items, market_cap)

        progress.update_status("peter_lynch_agent", ticker, "Analyzing sentiment")
        sentiment_analysis = analyze_sentiment(company_news)

        progress.update_status("peter_lynch_agent", ticker, "Analyzing insider activity")
        insider_activity = analyze_insider_activity(insider_trades)

        # Combine partial scores with weights typical for Peter Lynch:
        #   30% Growth, 25% Valuation, 20% Fundamentals,
        #   15% Sentiment, 10% Insider Activity = 100%
        total_score = (
            growth_analysis["score"] * 0.30
            + valuation_analysis["score"] * 0.25
            + fundamentals_analysis["score"] * 0.20
            + sentiment_analysis["score"] * 0.15
            + insider_activity["score"] * 0.10
        )

        max_possible_score = 10.0

        # Map final score to signal
        if total_score >= 7.5:
            signal = "bullish"
        elif total_score <= 4.5:
            signal = "bearish"
        else:
            signal = "neutral"

        analysis_data[ticker] = {
            "signal": signal,
            "score": total_score,
            "max_score": max_possible_score,
            "growth_analysis": growth_analysis,
            "valuation_analysis": valuation_analysis,
            "fundamentals_analysis": fundamentals_analysis,
            "sentiment_analysis": sentiment_analysis,
            "insider_activity": insider_activity,
        }

        progress.update_status("peter_lynch_agent", ticker, "Generating Peter Lynch analysis")
        lynch_output = generate_lynch_output(
            ticker=ticker,
            analysis_data=analysis_data[ticker],
            model_name=state["metadata"]["model_name"],
            model_provider=state["metadata"]["model_provider"],
        )

        lynch_analysis[ticker] = {
            "signal": lynch_output.signal,
            "confidence": lynch_output.confidence,
            "reasoning": lynch_output.reasoning,
        }

        progress.update_status("peter_lynch_agent", ticker, "Done")

    # Wrap up results
    message = HumanMessage(content=json.dumps(lynch_analysis), name="peter_lynch_agent")

    if state["metadata"].get("show_reasoning"):
        show_agent_reasoning(lynch_analysis, "Peter Lynch Agent")

    # Save signals to state
    state["data"]["analyst_signals"]["peter_lynch_agent"] = lynch_analysis

    progress.update_status("peter_lynch_agent", None, "Done")

    return {"messages": [message], "data": state["data"]}


def analyze_lynch_growth(financial_line_items: list) -> dict:
    """
    Evaluate growth based on revenue and EPS trends:
      - Consistent revenue growth
      - Consistent EPS growth
    Peter Lynch liked companies with steady, understandable growth,
    often searching for potential 'ten-baggers' with a long runway.
    """
    if not financial_line_items or len(financial_line_items) < 2:
        return {"score": 0, "details": "Insufficient financial data for growth analysis"}

    details = []
    raw_score = 0  # We'll sum up points, then scale to 0–10 eventually

    # 1) Revenue Growth
    revenues = [fi.revenue for fi in financial_line_items if fi.revenue is not None]
    if len(revenues) >= 2:
        latest_rev = revenues[0]
        older_rev = revenues[-1]
        if older_rev > 0:
            rev_growth = (latest_rev - older_rev) / abs(older_rev)
            if rev_growth > 0.25:
                raw_score += 3
                details.append(f"Strong revenue growth: {rev_growth:.1%}")
            elif rev_growth > 0.10:
                raw_score += 2
                details.append(f"Moderate revenue growth: {rev_growth:.1%}")
            elif rev_growth > 0.02:
                raw_score += 1
                details.append(f"Slight revenue growth: {rev_growth:.1%}")
            else:
                details.append(f"Flat or negative revenue growth: {rev_growth:.1%}")
        else:
            details.append("Older revenue is zero/negative; can't compute revenue growth.")
    else:
        details.append("Not enough revenue data to assess growth.")

    # 2) EPS Growth
    eps_values = [fi.earnings_per_share for fi in financial_line_items if fi.earnings_per_share is not None]
    if len(eps_values) >= 2:
        latest_eps = eps_values[0]
        older_eps = eps_values[-1]
        if abs(older_eps) > 1e-9:
            eps_growth = (latest_eps - older_eps) / abs(older_eps)
            if eps_growth > 0.25:
                raw_score += 3
                details.append(f"Strong EPS growth: {eps_growth:.1%}")
            elif eps_growth > 0.10:
                raw_score += 2
                details.append(f"Moderate EPS growth: {eps_growth:.1%}")
            elif eps_growth > 0.02:
                raw_score += 1
                details.append(f"Slight EPS growth: {eps_growth:.1%}")
            else:
                details.append(f"Minimal or negative EPS growth: {eps_growth:.1%}")
        else:
            details.append("Older EPS is near zero; skipping EPS growth calculation.")
    else:
        details.append("Not enough EPS data for growth calculation.")

    # raw_score can be up to 6 => scale to 0–10
    final_score = min(10, (raw_score / 6) * 10)
    return {"score": final_score, "details": "; ".join(details)}


def analyze_lynch_fundamentals(financial_line_items: list) -> dict:
    """
    Evaluate basic fundamentals:
      - Debt/Equity
      - Operating margin (or gross margin)
      - Positive Free Cash Flow
    Lynch avoided heavily indebted or complicated businesses.
    """
    if not financial_line_items:
        return {"score": 0, "details": "Insufficient fundamentals data"}

    details = []
    raw_score = 0  # We'll accumulate up to 6 points, then scale to 0–10

    # 1) Debt-to-Equity
    debt_values = [fi.total_debt for fi in financial_line_items if fi.total_debt is not None]
    eq_values = [fi.shareholders_equity for fi in financial_line_items if fi.shareholders_equity is not None]
    if debt_values and eq_values and len(debt_values) == len(eq_values) and len(debt_values) > 0:
        recent_debt = debt_values[0]
        recent_equity = eq_values[0] if eq_values[0] else 1e-9
        de_ratio = recent_debt / recent_equity
        if de_ratio < 0.5:
            raw_score += 2
            details.append(f"Low debt-to-equity: {de_ratio:.2f}")
        elif de_ratio < 1.0:
            raw_score += 1
            details.append(f"Moderate debt-to-equity: {de_ratio:.2f}")
        else:
            details.append(f"High debt-to-equity: {de_ratio:.2f}")
    else:
        details.append("No consistent debt/equity data available.")

    # 2) Operating Margin
    om_values = [fi.operating_margin for fi in financial_line_items if fi.operating_margin is not None]
    if om_values:
        om_recent = om_values[0]
        if om_recent > 0.20:
            raw_score += 2
            details.append(f"Strong operating margin: {om_recent:.1%}")
        elif om_recent > 0.10:
            raw_score += 1
            details.append(f"Moderate operating margin: {om_recent:.1%}")
        else:
            details.append(f"Low operating margin: {om_recent:.1%}")
    else:
        details.append("No operating margin data available.")

    # 3) Positive Free Cash Flow
    fcf_values = [fi.free_cash_flow for fi in financial_line_items if fi.free_cash_flow is not None]
    if fcf_values and fcf_values[0] is not None:
        if fcf_values[0] > 0:
            raw_score += 2
            details.append(f"Positive free cash flow: {fcf_values[0]:,.0f}")
        else:
            details.append(f"Recent FCF is negative: {fcf_values[0]:,.0f}")
    else:
        details.append("No free cash flow data available.")

    # raw_score up to 6 => scale to 0–10
    final_score = min(10, (raw_score / 6) * 10)
    return {"score": final_score, "details": "; ".join(details)}


def analyze_lynch_valuation(financial_line_items: list, market_cap: float | None) -> dict:
    """
    Peter Lynch's approach to 'Growth at a Reasonable Price' (GARP):
      - Emphasize the PEG ratio: (P/E) / Growth Rate
      - Also consider a basic P/E if PEG is unavailable
    A PEG < 1 is very attractive; 1-2 is fair; >2 is expensive.
    """
    if not financial_line_items or market_cap is None:
        return {"score": 0, "details": "Insufficient data for valuation"}

    details = []
    raw_score = 0

    # Gather data for P/E
    net_incomes = [fi.net_income for fi in financial_line_items if fi.net_income is not None]
    eps_values = [fi.earnings_per_share for fi in financial_line_items if fi.earnings_per_share is not None]

    # Approximate P/E via (market cap / net income) if net income is positive
    pe_ratio = None
    if net_incomes and net_incomes[0] and net_incomes[0] > 0:
        pe_ratio = market_cap / net_incomes[0]
        details.append(f"Estimated P/E: {pe_ratio:.2f}")
    else:
        details.append("No positive net income => can't compute approximate P/E")

    # If we have at least 2 EPS data points, let's estimate growth
    eps_growth_rate = None
    if len(eps_values) >= 2:
        latest_eps = eps_values[0]
        older_eps = eps_values[-1]
        if older_eps > 0:
            eps_growth_rate = (latest_eps - older_eps) / older_eps
            details.append(f"Approx EPS growth rate: {eps_growth_rate:.1%}")
        else:
            details.append("Cannot compute EPS growth rate (older EPS <= 0)")
    else:
        details.append("Not enough EPS data to compute growth rate")

    # Compute PEG if possible
    peg_ratio = None
    if pe_ratio and eps_growth_rate and eps_growth_rate > 0:
        # Peg ratio typically uses a percentage growth rate
        # So if growth rate is 0.25, we treat it as 25 for the formula => PE / 25
        # Alternatively, some treat it as 0.25 => we do (PE / (0.25 * 100)).
        # Implementation can vary, but let's do a standard approach: PEG = PE / (Growth * 100).
        peg_ratio = pe_ratio / (eps_growth_rate * 100)
        details.append(f"PEG ratio: {peg_ratio:.2f}")

    # Scoring logic:
    #   - P/E < 15 => +2, < 25 => +1
    #   - PEG < 1 => +3, < 2 => +2, < 3 => +1
    if pe_ratio is not None:
        if pe_ratio < 15:
            raw_score += 2
        elif pe_ratio < 25:
            raw_score += 1

    if peg_ratio is not None:
        if peg_ratio < 1:
            raw_score += 3
        elif peg_ratio < 2:
            raw_score += 2
        elif peg_ratio < 3:
            raw_score += 1

    final_score = min(10, (raw_score / 5) * 10)
    return {"score": final_score, "details": "; ".join(details)}


def analyze_sentiment(news_items: list) -> dict:
    """
    Basic news sentiment check. Negative headlines weigh on the final score.
    """
    if not news_items:
        return {"score": 5, "details": "No news data; default to neutral sentiment"}

    negative_keywords = ["lawsuit", "fraud", "negative", "downturn", "decline", "investigation", "recall"]
    negative_count = 0
    for news in news_items:
        title_lower = (news.title or "").lower()
        if any(word in title_lower for word in negative_keywords):
            negative_count += 1

    details = []
    if negative_count > len(news_items) * 0.3:
        # More than 30% negative => somewhat bearish => 3/10
        score = 3
        details.append(f"High proportion of negative headlines: {negative_count}/{len(news_items)}")
    elif negative_count > 0:
        # Some negativity => 6/10
        score = 6
        details.append(f"Some negative headlines: {negative_count}/{len(news_items)}")
    else:
        # Mostly positive => 8/10
        score = 8
        details.append("Mostly positive or neutral headlines")

    return {"score": score, "details": "; ".join(details)}


def analyze_insider_activity(insider_trades: list) -> dict:
    """
    Simple insider-trade analysis:
      - If there's heavy insider buying, it's a positive sign.
      - If there's mostly selling, it's a negative sign.
      - Otherwise, neutral.
    """
    # Default 5 (neutral)
    score = 5
    details = []

    if not insider_trades:
        details.append("No insider trades data; defaulting to neutral")
        return {"score": score, "details": "; ".join(details)}

    buys, sells = 0, 0
    for trade in insider_trades:
        if trade.transaction_shares is not None:
            if trade.transaction_shares > 0:
                buys += 1
            elif trade.transaction_shares < 0:
                sells += 1

    total = buys + sells
    if total == 0:
        details.append("No significant buy/sell transactions found; neutral stance")
        return {"score": score, "details": "; ".join(details)}

    buy_ratio = buys / total
    if buy_ratio > 0.7:
        # Heavy buying => +3 => total 8
        score = 8
        details.append(f"Heavy insider buying: {buys} buys vs. {sells} sells")
    elif buy_ratio > 0.4:
        # Some buying => +1 => total 6
        score = 6
        details.append(f"Moderate insider buying: {buys} buys vs. {sells} sells")
    else:
        # Mostly selling => -1 => total 4
        score = 4
        details.append(f"Mostly insider selling: {buys} buys vs. {sells} sells")

    return {"score": score, "details": "; ".join(details)}


def generate_lynch_output(
    ticker: str,
    analysis_data: dict[str, any],
    model_name: str,
    model_provider: str,
) -> PeterLynchSignal:
    """
    Generates a final JSON signal in Peter Lynch's voice & style.
    """
    template = ChatPromptTemplate.from_messages(
        [
            (
                "system",
                """You are a Peter Lynch AI agent. You make investment decisions based on Peter Lynch's well-known principles:

                1. Invest in What You Know: Emphasize understandable businesses, possibly discovered in everyday life.
                2. Growth at a Reasonable Price (GARP): Rely on the PEG ratio as a prime metric.
                3. Look for 'Ten-Baggers': Companies capable of growing earnings and share price substantially.
                4. Steady Growth: Prefer consistent revenue/earnings expansion, less concern about short-term noise.
                5. Avoid High Debt: Watch for dangerous leverage.
                6. Management & Story: A good 'story' behind the stock, but not overhyped or too complex.

                When you provide your reasoning, do it in Peter Lynch's voice:
                - Cite the PEG ratio
                - Mention 'ten-bagger' potential if applicable
                - Refer to personal or anecdotal observations (e.g., "If my kids love the product...")
                - Use practical, folksy language
                - Provide key positives and negatives
                - Conclude with a clear stance (bullish, bearish, or neutral)

                Return your final output strictly in JSON with the fields:
                {{
                  "signal": "bullish" | "bearish" | "neutral",
                  "confidence": 0 to 100,
                  "reasoning": "string"
                }}
                """,
            ),
            (
                "human",
                """Based on the following analysis data for {ticker}, produce your Peter Lynch–style investment signal.

                Analysis Data:
                {analysis_data}

                Return only valid JSON with "signal", "confidence", and "reasoning".
                """,
            ),
        ]
    )

    prompt = template.invoke({"analysis_data": json.dumps(analysis_data, indent=2), "ticker": ticker})

    def create_default_signal():
        return PeterLynchSignal(
            signal="neutral",
            confidence=0.0,
            reasoning="Error in analysis; defaulting to neutral"
        )

    return call_llm(
        prompt=prompt,
        model_name=model_name,
        model_provider=model_provider,
        pydantic_model=PeterLynchSignal,
        agent_name="peter_lynch_agent",
        default_factory=create_default_signal,
    )<|MERGE_RESOLUTION|>--- conflicted
+++ resolved
@@ -1,10 +1,5 @@
-<<<<<<< HEAD
-from ..graph.state import AgentState, show_agent_reasoning
-from ..tools.api import (
-=======
 from src.graph.state import AgentState, show_agent_reasoning
 from src.tools.api import (
->>>>>>> 9170d1fd
     get_financial_metrics,
     get_market_cap,
     search_line_items,
@@ -17,14 +12,8 @@
 from pydantic import BaseModel
 import json
 from typing_extensions import Literal
-<<<<<<< HEAD
-from ..utils.progress import progress
-from ..utils.llm import call_llm
-import statistics
-=======
 from src.utils.progress import progress
 from src.utils.llm import call_llm
->>>>>>> 9170d1fd
 
 
 class PeterLynchSignal(BaseModel):
