<<<<<<< HEAD
import ast
import json
import math

from langchain_core.messages import HumanMessage

from agents.state import AgentState, show_agent_reasoning
from tools.api.financial_dataset import FinancialDatasetAPI
=======
from langchain_core.messages import HumanMessage
from graph.state import AgentState, show_agent_reasoning
from utils.progress import progress
from tools.api import get_prices, prices_to_df
import json
>>>>>>> d64d165d


##### Risk Management Agent #####
def risk_management_agent(state: AgentState):
    """Controls position sizing based on real-world risk factors for multiple tickers."""
    portfolio = state["data"]["portfolio"]
    data = state["data"]
    tickers = data["tickers"]

    # Initialize risk analysis for each ticker
    risk_analysis = {}
    current_prices = {}  # Store prices here to avoid redundant API calls

    for ticker in tickers:
        progress.update_status("risk_management_agent", ticker, "Analyzing price data")

        prices = get_prices(
            ticker=ticker,
            start_date=data["start_date"],
            end_date=data["end_date"],
        )

        if not prices:
            progress.update_status("risk_management_agent", ticker, "Failed: No price data found")
            continue

        prices_df = prices_to_df(prices)

<<<<<<< HEAD
    prices_df = FinancialDatasetAPI.prices_to_df(data["prices"])

    # Fetch messages from other agents
    technical_message = next(msg for msg in state["messages"] if msg.name == "technical_analyst_agent")
    fundamentals_message = next(msg for msg in state["messages"] if msg.name == "fundamentals_agent")
    sentiment_message = next(msg for msg in state["messages"] if msg.name == "sentiment_agent")
    valuation_message = next(msg for msg in state["messages"] if msg.name == "valuation_agent")
    try:
        fundamental_signals = json.loads(fundamentals_message.content)
        technical_signals = json.loads(technical_message.content)
        sentiment_signals = json.loads(sentiment_message.content)
        valuation_signals = json.loads(valuation_message.content)
    except Exception as e:
        fundamental_signals = ast.literal_eval(fundamentals_message.content)
        technical_signals = ast.literal_eval(technical_message.content)
        sentiment_signals = ast.literal_eval(sentiment_message.content)
        valuation_signals = ast.literal_eval(valuation_message.content)
        
    agent_signals = {
        "fundamental": fundamental_signals,
        "technical": technical_signals,
        "sentiment": sentiment_signals,
        "valuation": valuation_signals
    }

    # 1. Calculate Risk Metrics
    returns = prices_df['close'].pct_change().dropna()
    daily_vol = returns.std()
    volatility = daily_vol * (252 ** 0.5)  # Annualized volatility approximation
    var_95 = returns.quantile(0.05)         # Simple historical VaR at 95% confidence
    max_drawdown = (prices_df['close'] / prices_df['close'].cummax() - 1).min()

    # 2. Market Risk Assessment
    market_risk_score = 0

    # Volatility scoring
    if volatility > 0.30:     # High volatility
        market_risk_score += 2
    elif volatility > 0.20:   # Moderate volatility
        market_risk_score += 1

    # VaR scoring
    # Note: var_95 is typically negative. The more negative, the worse.
    if var_95 < -0.03:
        market_risk_score += 2
    elif var_95 < -0.02:
        market_risk_score += 1

    # Max Drawdown scoring
    if max_drawdown < -0.20:  # Severe drawdown
        market_risk_score += 2
    elif max_drawdown < -0.10:
        market_risk_score += 1

    # 3. Position Size Limits
    # Consider total portfolio value, not just cash
    current_stock_value = portfolio['stock'] * prices_df['close'].iloc[-1]
    total_portfolio_value = portfolio['cash'] + current_stock_value

    base_position_size = total_portfolio_value * 0.25  # Start with 25% max position of total portfolio
    
    if market_risk_score >= 4:
        # Reduce position for high risk
        max_position_size = base_position_size * 0.5
    elif market_risk_score >= 2:
        # Slightly reduce for moderate risk
        max_position_size = base_position_size * 0.75
    else:
        # Keep base size for low risk
        max_position_size = base_position_size

    # 4. Stress Testing
    stress_test_scenarios = {
        "market_crash": -0.20,
        "moderate_decline": -0.10,
        "slight_decline": -0.05
    }

    stress_test_results = {}
    current_position_value = current_stock_value

    for scenario, decline in stress_test_scenarios.items():
        potential_loss = current_position_value * decline
        portfolio_impact = potential_loss / (portfolio['cash'] + current_position_value) if (portfolio['cash'] + current_position_value) != 0 else math.nan
        stress_test_results[scenario] = {
            "potential_loss": potential_loss,
            "portfolio_impact": portfolio_impact
=======
        progress.update_status("risk_management_agent", ticker, "Calculating position limits")

        # Calculate portfolio value
        current_price = prices_df["close"].iloc[-1]
        current_prices[ticker] = current_price  # Store the current price

        # Calculate current position value for this ticker
        current_position_value = portfolio.get("cost_basis", {}).get(ticker, 0)

        # Calculate total portfolio value using stored prices
        total_portfolio_value = portfolio.get("cash", 0) + sum(portfolio.get("cost_basis", {}).get(t, 0) for t in portfolio.get("cost_basis", {}))

        # Base limit is 20% of portfolio for any single position
        position_limit = total_portfolio_value * 0.20

        # For existing positions, subtract current position value from limit
        remaining_position_limit = position_limit - current_position_value

        # Ensure we don't exceed available cash
        max_position_size = min(remaining_position_limit, portfolio.get("cash", 0))

        risk_analysis[ticker] = {
            "remaining_position_limit": float(max_position_size),
            "current_price": float(current_price),
            "reasoning": {
                "portfolio_value": float(total_portfolio_value),
                "current_position": float(current_position_value),
                "position_limit": float(position_limit),
                "remaining_limit": float(remaining_position_limit),
                "available_cash": float(portfolio.get("cash", 0)),
            },
>>>>>>> d64d165d
        }

        progress.update_status("risk_management_agent", ticker, "Done")

    message = HumanMessage(
        content=json.dumps(risk_analysis),
        name="risk_management_agent",
    )

    if state["metadata"]["show_reasoning"]:
        show_agent_reasoning(risk_analysis, "Risk Management Agent")

    # Add the signal to the analyst_signals list
    state["data"]["analyst_signals"]["risk_management_agent"] = risk_analysis

    return {
        "messages": state["messages"] + [message],
        "data": data,
    }<|MERGE_RESOLUTION|>--- conflicted
+++ resolved
@@ -1,19 +1,8 @@
-<<<<<<< HEAD
-import ast
-import json
-import math
-
-from langchain_core.messages import HumanMessage
-
-from agents.state import AgentState, show_agent_reasoning
-from tools.api.financial_dataset import FinancialDatasetAPI
-=======
 from langchain_core.messages import HumanMessage
 from graph.state import AgentState, show_agent_reasoning
 from utils.progress import progress
 from tools.api import get_prices, prices_to_df
 import json
->>>>>>> d64d165d
 
 
 ##### Risk Management Agent #####
@@ -42,95 +31,6 @@
 
         prices_df = prices_to_df(prices)
 
-<<<<<<< HEAD
-    prices_df = FinancialDatasetAPI.prices_to_df(data["prices"])
-
-    # Fetch messages from other agents
-    technical_message = next(msg for msg in state["messages"] if msg.name == "technical_analyst_agent")
-    fundamentals_message = next(msg for msg in state["messages"] if msg.name == "fundamentals_agent")
-    sentiment_message = next(msg for msg in state["messages"] if msg.name == "sentiment_agent")
-    valuation_message = next(msg for msg in state["messages"] if msg.name == "valuation_agent")
-    try:
-        fundamental_signals = json.loads(fundamentals_message.content)
-        technical_signals = json.loads(technical_message.content)
-        sentiment_signals = json.loads(sentiment_message.content)
-        valuation_signals = json.loads(valuation_message.content)
-    except Exception as e:
-        fundamental_signals = ast.literal_eval(fundamentals_message.content)
-        technical_signals = ast.literal_eval(technical_message.content)
-        sentiment_signals = ast.literal_eval(sentiment_message.content)
-        valuation_signals = ast.literal_eval(valuation_message.content)
-        
-    agent_signals = {
-        "fundamental": fundamental_signals,
-        "technical": technical_signals,
-        "sentiment": sentiment_signals,
-        "valuation": valuation_signals
-    }
-
-    # 1. Calculate Risk Metrics
-    returns = prices_df['close'].pct_change().dropna()
-    daily_vol = returns.std()
-    volatility = daily_vol * (252 ** 0.5)  # Annualized volatility approximation
-    var_95 = returns.quantile(0.05)         # Simple historical VaR at 95% confidence
-    max_drawdown = (prices_df['close'] / prices_df['close'].cummax() - 1).min()
-
-    # 2. Market Risk Assessment
-    market_risk_score = 0
-
-    # Volatility scoring
-    if volatility > 0.30:     # High volatility
-        market_risk_score += 2
-    elif volatility > 0.20:   # Moderate volatility
-        market_risk_score += 1
-
-    # VaR scoring
-    # Note: var_95 is typically negative. The more negative, the worse.
-    if var_95 < -0.03:
-        market_risk_score += 2
-    elif var_95 < -0.02:
-        market_risk_score += 1
-
-    # Max Drawdown scoring
-    if max_drawdown < -0.20:  # Severe drawdown
-        market_risk_score += 2
-    elif max_drawdown < -0.10:
-        market_risk_score += 1
-
-    # 3. Position Size Limits
-    # Consider total portfolio value, not just cash
-    current_stock_value = portfolio['stock'] * prices_df['close'].iloc[-1]
-    total_portfolio_value = portfolio['cash'] + current_stock_value
-
-    base_position_size = total_portfolio_value * 0.25  # Start with 25% max position of total portfolio
-    
-    if market_risk_score >= 4:
-        # Reduce position for high risk
-        max_position_size = base_position_size * 0.5
-    elif market_risk_score >= 2:
-        # Slightly reduce for moderate risk
-        max_position_size = base_position_size * 0.75
-    else:
-        # Keep base size for low risk
-        max_position_size = base_position_size
-
-    # 4. Stress Testing
-    stress_test_scenarios = {
-        "market_crash": -0.20,
-        "moderate_decline": -0.10,
-        "slight_decline": -0.05
-    }
-
-    stress_test_results = {}
-    current_position_value = current_stock_value
-
-    for scenario, decline in stress_test_scenarios.items():
-        potential_loss = current_position_value * decline
-        portfolio_impact = potential_loss / (portfolio['cash'] + current_position_value) if (portfolio['cash'] + current_position_value) != 0 else math.nan
-        stress_test_results[scenario] = {
-            "potential_loss": potential_loss,
-            "portfolio_impact": portfolio_impact
-=======
         progress.update_status("risk_management_agent", ticker, "Calculating position limits")
 
         # Calculate portfolio value
@@ -162,7 +62,6 @@
                 "remaining_limit": float(remaining_position_limit),
                 "available_cash": float(portfolio.get("cash", 0)),
             },
->>>>>>> d64d165d
         }
 
         progress.update_status("risk_management_agent", ticker, "Done")
