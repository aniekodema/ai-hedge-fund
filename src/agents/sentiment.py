--- conflicted
+++ resolved
@@ -1,20 +1,10 @@
 from langchain_core.messages import HumanMessage
-<<<<<<< HEAD
-from ..graph.state import AgentState, show_agent_reasoning
-from ..utils.progress import progress
-=======
 from src.graph.state import AgentState, show_agent_reasoning
 from src.utils.progress import progress
->>>>>>> 9170d1fd
 import pandas as pd
 import numpy as np
 import json
-
-<<<<<<< HEAD
-from ..tools.api import get_insider_trades, get_company_news
-=======
 from src.tools.api import get_insider_trades, get_company_news
->>>>>>> 9170d1fd
 
 
 ##### Sentiment Agent #####
