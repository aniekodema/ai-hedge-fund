"""Helper functions for LLM"""

import json
from typing import TypeVar, Type, Optional, Any
from pydantic import BaseModel
<<<<<<< HEAD
from ..utils.progress import progress
=======
from src.llm.models import get_model, get_model_info
from src.utils.progress import progress

T = TypeVar("T", bound=BaseModel)
>>>>>>> 9170d1fd


def call_llm(
    prompt: Any,
    model_name: str,
    model_provider: str,
    pydantic_model: Type[T],
    agent_name: Optional[str] = None,
    max_retries: int = 3,
    default_factory=None,
) -> T:
    """
<<<<<<< HEAD
    Makes an LLM call with retry logic, handling both Deepseek and non-Deepseek models.
=======
    Makes an LLM call with retry logic, handling both JSON supported and non-JSON supported models.
>>>>>>> 9170d1fd

    Args:
        prompt: The prompt to send to the LLM
        model_name: Name of the model to use
        model_provider: Provider of the model
        pydantic_model: The Pydantic model class to structure the output
        agent_name: Optional name of the agent for progress updates
        max_retries: Maximum number of retries (default: 3)
        default_factory: Optional factory function to create default response on failure

    Returns:
        An instance of the specified Pydantic model
    """
<<<<<<< HEAD
    from ..llm.models import get_model, get_model_info
=======
>>>>>>> 9170d1fd

    model_info = get_model_info(model_name)
    llm = get_model(model_name, model_provider)

    # For non-JSON support models, we can use structured output
    if not (model_info and not model_info.has_json_mode()):
        llm = llm.with_structured_output(
            pydantic_model,
            method="json_mode",
        )

    # Call the LLM with retries
    for attempt in range(max_retries):
        try:
            # Call the LLM
            result = llm.invoke(prompt)

            # For non-JSON support models, we need to extract and parse the JSON manually
            if model_info and not model_info.has_json_mode():
                parsed_result = extract_json_from_response(result.content)
                if parsed_result:
                    return pydantic_model(**parsed_result)
            else:
                return result

        except Exception as e:
            if agent_name:
                progress.update_status(agent_name, None, f"Error - retry {attempt + 1}/{max_retries}")

            if attempt == max_retries - 1:
                print(f"Error in LLM call after {max_retries} attempts: {e}")
                # Use default_factory if provided, otherwise create a basic default
                if default_factory:
                    return default_factory()
                return create_default_response(pydantic_model)

    # This should never be reached due to the retry logic above
    return create_default_response(pydantic_model)


def create_default_response(model_class: Type[T]) -> T:
    """Creates a safe default response based on the model's fields."""
    default_values = {}
    for field_name, field in model_class.model_fields.items():
        if field.annotation == str:
            default_values[field_name] = "Error in analysis, using default"
        elif field.annotation == float:
            default_values[field_name] = 0.0
        elif field.annotation == int:
            default_values[field_name] = 0
        elif hasattr(field.annotation, "__origin__") and field.annotation.__origin__ == dict:
            default_values[field_name] = {}
        else:
            # For other types (like Literal), try to use the first allowed value
            if hasattr(field.annotation, "__args__"):
                default_values[field_name] = field.annotation.__args__[0]
            else:
                default_values[field_name] = None

    return model_class(**default_values)


def extract_json_from_response(content: str) -> Optional[dict]:
    """Extracts JSON from markdown-formatted response."""
    try:
        json_start = content.find("```json")
        if json_start != -1:
            json_text = content[json_start + 7 :]  # Skip past ```json
            json_end = json_text.find("```")
            if json_end != -1:
                json_text = json_text[:json_end].strip()
                return json.loads(json_text)
    except Exception as e:
        print(f"Error extracting JSON from response: {e}")
    return None<|MERGE_RESOLUTION|>--- conflicted
+++ resolved
@@ -3,14 +3,10 @@
 import json
 from typing import TypeVar, Type, Optional, Any
 from pydantic import BaseModel
-<<<<<<< HEAD
-from ..utils.progress import progress
-=======
 from src.llm.models import get_model, get_model_info
 from src.utils.progress import progress
 
 T = TypeVar("T", bound=BaseModel)
->>>>>>> 9170d1fd
 
 
 def call_llm(
@@ -23,11 +19,7 @@
     default_factory=None,
 ) -> T:
     """
-<<<<<<< HEAD
-    Makes an LLM call with retry logic, handling both Deepseek and non-Deepseek models.
-=======
     Makes an LLM call with retry logic, handling both JSON supported and non-JSON supported models.
->>>>>>> 9170d1fd
 
     Args:
         prompt: The prompt to send to the LLM
@@ -41,10 +33,7 @@
     Returns:
         An instance of the specified Pydantic model
     """
-<<<<<<< HEAD
-    from ..llm.models import get_model, get_model_info
-=======
->>>>>>> 9170d1fd
+
 
     model_info = get_model_info(model_name)
     llm = get_model(model_name, model_provider)
